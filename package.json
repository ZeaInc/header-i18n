{
  "name": "@editorjs/header",
<<<<<<< HEAD
  "version": "2.2.4",
=======
  "version": "2.3.0",
>>>>>>> 4be61b52
  "keywords": [
    "codex editor",
    "header",
    "tool",
    "editor.js",
    "editorjs"
  ],
  "description": "Header Tool for Editor.js",
  "license": "MIT",
  "repository": "https://github.com/editor-js/header",
  "main": "./dist/bundle.js",
  "scripts": {
    "build": "webpack --mode production",
    "build:dev": "webpack --mode development --watch"
  },
  "author": {
    "name": "CodeX",
    "email": "team@codex.so"
  },
  "devDependencies": {
    "@babel/core": "^7.3.4",
    "@babel/preset-env": "^7.3.4",
    "babel-loader": "^8.0.5",
    "css-loader": "^1.0.0",
    "style-loader": "^0.21.0",
    "webpack": "^4.29.5",
    "webpack-cli": "^3.2.3"
  }
}<|MERGE_RESOLUTION|>--- conflicted
+++ resolved
@@ -1,10 +1,6 @@
 {
   "name": "@editorjs/header",
-<<<<<<< HEAD
-  "version": "2.2.4",
-=======
-  "version": "2.3.0",
->>>>>>> 4be61b52
+  "version": "2.3.1",
   "keywords": [
     "codex editor",
     "header",
